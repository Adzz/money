--- conflicted
+++ resolved
@@ -379,11 +379,7 @@
 
 ```elixir
   def deps do
-<<<<<<< HEAD
-    [{:ex_money, "~> 0.5.2"}]
-=======
-    [{:ex_money, "~> 0.5.1"}]
->>>>>>> 35cba1f1
+    [{:ex_money, "~> 0.5.3"}]
   end
 ```
 
