defmodule Money.Mixfile do
  use Mix.Project

  @version "0.5.2"

  def project do
    [app: :ex_money,
     version: @version,
     elixir: "~> 1.5",
     name: "Money",
     source_url: "https://github.com/kipcole9/money",
     docs: docs(),
     build_embedded: Mix.env == :prod,
     start_permanent: Mix.env == :prod,
     deps: deps(),
     description: description(),
     package: package(),
     test_coverage: [tool: ExCoveralls],
     aliases: aliases(),
     elixirc_paths: elixirc_paths(Mix.env)
   ]
  end

  defp description do
    "Money functions for the serialization of and operations on a money data type."
  end

  defp package do
    [
      maintainers: ["Kip Cole"],
      licenses: ["Apache 2.0"],
      links: %{
        "GitHub" => "https://github.com/kipcole9/money",
        "Changelog" => "https://github.com/kipcole9/money/blob/v#{@version}/CHANGELOG.md"},
      files: [
        "lib", "config", "mix.exs", "README.md", "CHANGELOG.md", "LICENSE.md"
      ]
    ]
  end

  def application do
    [
      mod: {Money, []},
      extra_applications: [:inets, :logger]
    ]
  end

  def docs do
    [
      source_ref: "v#{@version}",
      extras: ["README.md", "CHANGELOG.md"],
      main: "readme"
    ]
  end

  def aliases do
    []
  end

  defp deps do
    [
<<<<<<< HEAD
      {:ex_cldr, "~> 0.7.0"},
      {:ex_cldr_numbers, "~> 0.1.0"},
=======
      {:ex_cldr, "~> 0.6.2"},
      {:decimal, "~> 1.4"},
>>>>>>> 35cba1f1
      {:ecto, "~> 2.1", optional: true},
      {:ex_doc, "~> 0.15", only: :dev},
      {:excoveralls, "~> 0.6.3", only: :test}
    ]
  end

  defp elixirc_paths(:test), do: ["lib", "test/support"]
  defp elixirc_paths(_),     do: ["lib"]
end<|MERGE_RESOLUTION|>--- conflicted
+++ resolved
@@ -1,7 +1,7 @@
 defmodule Money.Mixfile do
   use Mix.Project
 
-  @version "0.5.2"
+  @version "0.5.3"
 
   def project do
     [app: :ex_money,
@@ -59,13 +59,9 @@
 
   defp deps do
     [
-<<<<<<< HEAD
       {:ex_cldr, "~> 0.7.0"},
       {:ex_cldr_numbers, "~> 0.1.0"},
-=======
-      {:ex_cldr, "~> 0.6.2"},
       {:decimal, "~> 1.4"},
->>>>>>> 35cba1f1
       {:ecto, "~> 2.1", optional: true},
       {:ex_doc, "~> 0.15", only: :dev},
       {:excoveralls, "~> 0.6.3", only: :test}
